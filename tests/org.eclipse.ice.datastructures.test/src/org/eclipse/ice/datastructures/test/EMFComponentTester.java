/*******************************************************************************
 * Copyright (c) 2012, 2014 UT-Battelle, LLC.
 * All rights reserved. This program and the accompanying materials
 * are made available under the terms of the Eclipse Public License v1.0
 * which accompanies this distribution, and is available at
 * http://www.eclipse.org/legal/epl-v10.html
 *
 * Contributors:
 *   Initial API and implementation and/or initial documentation - Jay Jay Billings,
 *   Jordan H. Deyton, Dasha Gorin, Alexander J. McCaskey, Taylor Patterson,
 *   Claire Saunders, Matthew Wang, Anna Wojtowicz
 *******************************************************************************/
package org.eclipse.ice.datastructures.test;

import static org.junit.Assert.*;

import java.io.ByteArrayInputStream;
import java.io.ByteArrayOutputStream;
import java.io.File;
import java.io.IOException;
import java.nio.charset.Charset;
import java.nio.file.Files;
import java.nio.file.Paths;
import java.util.ArrayList;
import java.util.HashMap;
import java.util.regex.Pattern;

import javax.xml.bind.JAXBException;

import org.eclipse.ice.datastructures.ICEObject.ICEJAXBHandler;
import org.eclipse.ice.datastructures.form.AdaptiveTreeComposite;
import org.eclipse.ice.datastructures.form.DataComponent;
import org.eclipse.ice.datastructures.form.TreeComposite;
import org.eclipse.ice.datastructures.form.emf.EMFComponent;
import org.eclipse.ice.datastructures.form.emf.EMFTreeComposite;
import org.eclipse.ice.datastructures.form.iterator.BreadthFirstTreeCompositeIterator;
import org.eclipse.ice.datastructures.form.mesh.Edge;
import org.junit.*;

/**
 * 
 * @author Alex McCaskey
 */
public class EMFComponentTester {
	/**
	 * 
	 */
	private EMFComponent emfComponent;

	/**
	 * 
	 */
	@Before
	public void before() {
		// Local Declarations
		String separator = System.getProperty("file.separator");
		String userDir = System.getProperty("user.home") + separator
				+ "ICETests" + separator + "datastructuresData";
		String filePath = userDir + separator + "shiporder.xsd";

		// Create the DataComponent
		emfComponent = new EMFComponent(new File(filePath));
	}

	/**
	 */
	@Test
	public void checkCreation() {

		// Local declarations
		DataComponent component = null;
		int id = 20110901;
		String name = "September 1st 2011";
		String description = "The 1st day of the ninth month in the year of "
				+ "our Lord 2011";

		// Set the id, name and description
		emfComponent.setId(id);
		emfComponent.setDescription(description);
		emfComponent.setName(name);

		// Check the id, name and description
		assertEquals(emfComponent.getDescription(), description);
		assertEquals(emfComponent.getId(), id);
		assertEquals(emfComponent.getName(), name);

		// Get the RootNode, this should be the first child
		// of the actual TreeComposite root node, which is DocumentRoot
		TreeComposite emfTree = emfComponent.getEMFTreeComposite();
		assertNotNull(emfTree);

		// Check its tree structure
		assertTrue("DocumentRoot".equals(emfTree.getName()));
		assertEquals(0, emfTree.getNumberOfChildren());
		assertEquals(1, emfTree.getChildExemplars().size());

		return;

	}

	/**
	 * <p>
	 * </p>
	 */
	@Test
	public void checkTreeModification() {

		EMFTreeComposite docRoot = (EMFTreeComposite) emfComponent
				.getEMFTreeComposite();
		EMFTreeComposite shipOrder = (EMFTreeComposite) docRoot
				.getChildExemplars().get(0).clone();

		docRoot.setNextChild(shipOrder);
		assertEquals(1, docRoot.getNumberOfChildren());

		// Test that we can only add 1 shiporder
		docRoot.setNextChild(shipOrder);
		assertEquals(1, docRoot.getNumberOfChildren());

		assertEquals(1, shipOrder.getNumberOfDataNodes());
		DataComponent component = (DataComponent) shipOrder.getActiveDataNode();
		assertEquals("ShiporderType Data", component.getName());
		assertEquals(2, component.retrieveAllEntries().size());
		assertEquals("orderperson", component.retrieveAllEntries().get(0)
				.getName());
		assertEquals("orderid", component.retrieveAllEntries().get(1).getName());
		assertTrue(component.retrieveEntry("orderperson").setValue("McCaskey"));
		assertTrue(component.retrieveEntry("orderid").setValue(""));

		// Check the first child of RootNode's tree structure
		EMFTreeComposite shipTo = (EMFTreeComposite) shipOrder
				.getChildExemplars().get(0).clone(); // HERE ITS NOT 1 Index BC
														// OUR CHILD EXEMPLAR
														// LIST IS DYNAMIC
		assertEquals(0, shipOrder.getNumberOfChildren());
		shipOrder.setNextChild(shipTo);
		assertEquals(1, shipOrder.getNumberOfChildren());
		assertEquals("ShiptoType", shipTo.getName());
		assertEquals(0, shipTo.getNumberOfChildren());
		assertEquals(1, shipTo.getNumberOfDataNodes());
		component = (DataComponent) shipTo.getActiveDataNode();
		assertEquals("ShiptoType Data", component.getName());
		assertEquals(4, component.retrieveAllEntries().size());
		assertTrue(component.retrieveEntry("name").setValue("name"));
		assertTrue(component.retrieveEntry("address").setValue(
				"1600 Pennsylvania Ave"));
		assertTrue(component.retrieveEntry("city").setValue("city"));
		assertTrue(component.retrieveEntry("country").setValue("country"));

		// Check the second child of RootNode's tree structure
		TreeComposite item = (EMFTreeComposite) shipOrder.getChildExemplars()
				.get(0).clone();
		shipOrder.setNextChild(item);
		assertEquals(2, shipOrder.getNumberOfChildren());
		assertEquals("ItemType", item.getName());
		assertEquals(0, item.getNumberOfChildren());
		assertEquals(1, item.getNumberOfDataNodes());
		component = (DataComponent) item.getActiveDataNode();
		assertEquals("ItemType Data", component.getName());
		assertEquals(4, component.retrieveAllEntries().size());
		assertTrue(component.retrieveEntry("title").setValue("POTUS"));
		assertTrue(component.retrieveEntry("note").setValue("NOTES"));
		assertTrue(component.retrieveEntry("quantity").setValue("1"));
		assertTrue(component.retrieveEntry("price").setValue("0.0"));

		EMFTreeComposite anotherItem = (EMFTreeComposite) shipOrder
				.getChildExemplars().get(0).clone();
		shipOrder.setNextChild(anotherItem);
		assertEquals(3, shipOrder.getNumberOfChildren());
		assertEquals("ItemType", anotherItem.getName());
		assertEquals(0, anotherItem.getNumberOfChildren());
		assertEquals(1, anotherItem.getNumberOfDataNodes());
		component = (DataComponent) anotherItem.getActiveDataNode();
		assertEquals("ItemType Data", component.getName());
		assertEquals(4, component.retrieveAllEntries().size());
		assertTrue(component.retrieveEntry("title").setValue("FLOTUS"));
		assertTrue(component.retrieveEntry("note").setValue("NOTES"));
		assertTrue(component.retrieveEntry("quantity").setValue("1"));
		assertTrue(component.retrieveEntry("price").setValue("0.0"));

		emfComponent.save();

	}

	/**
	 * <p>
	 * </p>
	 */
	@Test
	public void checkBatML() {
		// Local Declarations
		String separator = System.getProperty("file.separator");
		String userDir = System.getProperty("user.home") + separator
				+ "ICETests" + separator + "datastructuresData";

		String filePath1 = userDir + separator + "electrical.xsd";
		String filePath2 = userDir + separator + "electrical.xml";
		ArrayList<String> treeNames = new ArrayList<String>();
		HashMap<String, Integer> verificationMap = new HashMap<String, Integer>();

		EMFComponent batmlEMFComponent = new EMFComponent(new File(filePath1));

		assertTrue(batmlEMFComponent.load(new File(filePath2)));

		EMFTreeComposite docRootTree = (EMFTreeComposite) batmlEMFComponent
				.getEMFTreeComposite();

		assertNotNull(docRootTree);
		assertNotNull(docRootTree.getChildAtIndex(0));
		assertTrue(docRootTree.getChildAtIndex(0).getChildAtIndex(0).getName()
				.equals("ModelDBType1"));

		EMFTreeComposite modelDB = (EMFTreeComposite) docRootTree
				.getChildAtIndex(0).getChildAtIndex(0).getChildAtIndex(0);

		for (TreeComposite t : modelDB.getChildExemplars()) {
			System.out.println("HELLO: " + t.getName());
		}

		BreadthFirstTreeCompositeIterator iter = new BreadthFirstTreeCompositeIterator(
				batmlEMFComponent.getEMFTreeComposite());

		while (iter.hasNext()) {
			EMFTreeComposite tree = (EMFTreeComposite) iter.next();
			String treeName = tree.getName();
			treeNames.add(treeName);
			System.out.println("TreeName: " + treeName);
			if (verificationMap.keySet().contains(treeName)) {
				int newValue = verificationMap.get(treeName) + 1;
				verificationMap.put(treeName, newValue);
			} else {
				verificationMap.put(treeName, 1);
			}
		}

		// Not sure how else to test this except that we have
		// the correct tree nodes.
		assertEquals((Integer) 141,
				(Integer) verificationMap.get("AnySingleValueType"));
		assertEquals((Integer) 141,
				(Integer) verificationMap.get("ParameterType"));
		assertEquals((Integer) 10,
				(Integer) verificationMap.get("ParameterSetType"));
		assertEquals((Integer) 1,
				(Integer) verificationMap.get("ParametersType"));
		assertEquals((Integer) 1,
				(Integer) verificationMap.get("BatteryMLDocType"));
		assertEquals((Integer) 1, (Integer) verificationMap.get("ModelDBType1"));
		assertEquals((Integer) 1, (Integer) verificationMap.get("ModelDBType"));
		assertEquals((Integer) 1,
				(Integer) verificationMap.get("DefinitionType"));
		assertEquals((Integer) 1, (Integer) verificationMap.get("CategoryType"));

	}

	/**
	 * <p>
	 * </p>
	 */
	@Test
	public void checkSave() {

		// Local Declarations
		String separator = System.getProperty("file.separator");
		String userDir = System.getProperty("user.home") + separator
				+ "ICETests" + separator + "datastructuresData";
		String filePath = userDir + separator + "shipOrderSave.xml";
		String expectedFilePath = userDir + separator
				+ "expectedShipOrderSave.xml";
		File saveFile = new File(filePath);

		// Modify the Tree to make things interesting
		// This mimics a user filling out the ICE Form Entries
		checkTreeModification();

		// Save the File, make sure it was successful
		assertTrue(emfComponent.save(saveFile));
		assertTrue(saveFile.exists());

		try {
			ArrayList<String> exptectedFileContents = (ArrayList<String>) Files
					.readAllLines(Paths.get(expectedFilePath),
							Charset.defaultCharset());
			ArrayList<String> actualFileContents = (ArrayList<String>) Files
					.readAllLines(Paths.get(filePath), Charset.defaultCharset());

			assertTrue(actualFileContents.equals(exptectedFileContents));
		} catch (IOException e) {
			e.printStackTrace();
			fail();
		}

	}

	/**
	 * <p>
	 * </p>
	 */
	@Test
	public void checkLoad() {
		String separator = System.getProperty("file.separator");
		String userDir = System.getProperty("user.home") + separator
				+ "ICETests" + separator + "datastructuresData";
		String expectedFilePath = userDir + separator
				+ "expectedShipOrderSave.xml";
		File loadFile = new File(expectedFilePath);

		emfComponent.save();
		assertTrue(emfComponent.load(loadFile));
		emfComponent.save();

		// Get the RootNode, this should be the first child
		// of the actual TreeComposite root node, which is DocumentRoot
		EMFTreeComposite emfTree = (EMFTreeComposite) emfComponent
				.getEMFTreeComposite();
		assertNotNull(emfTree);
		assertEquals("DocumentRoot", emfTree.getName());
		assertEquals(1, emfTree.getNumberOfChildren());

		// Check its tree structure
		EMFTreeComposite shipOrder = (EMFTreeComposite) emfTree
				.getChildAtIndex(0);
		assertEquals(3, shipOrder.getNumberOfChildren());
		assertEquals("ShiporderType", shipOrder.getName());
		assertEquals(1, shipOrder.getNumberOfDataNodes());
		DataComponent component = (DataComponent) shipOrder.getActiveDataNode();
		assertEquals("ShiporderType Data", component.getName());
		assertEquals(2, component.retrieveAllEntries().size());

		assertEquals(3, shipOrder.getNumberOfChildren());
		
		int itemCount = 0; 
		int shiptoCount = 0;
		
		for (int i = 0; i < 3; i++) {
			TreeComposite child = shipOrder.getChildAtIndex(i);
			assertNotNull(child);
			
			if ("ShiptoType".equals(child.getName())) {
				shiptoCount++;
				assertEquals(0, child.getNumberOfChildren());
				assertEquals(1, child.getNumberOfDataNodes());
				component = (DataComponent) child.getActiveDataNode();
				assertEquals("ShiptoType Data", component.getName());
				assertEquals(4, component.retrieveAllEntries().size());
			} else if ("ItemType".equals(child.getName())) {
				itemCount++;
				assertEquals(0, child.getNumberOfChildren());
				assertEquals(1, child.getNumberOfDataNodes());
				component = (DataComponent) child.getActiveDataNode();
				assertEquals("ItemType Data", component.getName());
				assertEquals(4, component.retrieveAllEntries().size());
			} else {
				fail();
			}
		}
		
		assertEquals(1, shiptoCount);
		assertEquals(2, itemCount);
		
		String xmlString = emfComponent.saveToString();
		assertNotNull(xmlString);
		assertEquals(2, xmlString.split(Pattern.quote("<item>"), -1).length - 1);

	}

	/**
	 * <p>
	 * This operation checks the DataComponent to insure that its equals() and
	 * hashcode() operations work.
	 * </p>
	 * 
	 */
	@Test
	public void checkEquality() {
		String separator = System.getProperty("file.separator");
		String userDir = System.getProperty("user.home") + separator
				+ "ICETests" + separator + "datastructuresData";
		String filePath1 = userDir + separator + "shiporder.xsd";

		// Create DataComponents to test
		EMFComponent component = emfComponent;
		EMFComponent equalComponent = new EMFComponent(new File(filePath1));
		EMFComponent unEqualComponent = new EMFComponent();
		EMFComponent transitiveComponent = new EMFComponent(new File(filePath1));

		// Set ICEObject data
		component.setId(1);
		equalComponent.setId(1);
		transitiveComponent.setId(1);
		unEqualComponent.setId(2);

		component.setName("EMF Equal");
		equalComponent.setName("EMF Equal");
		transitiveComponent.setName("EMF Equal");
		unEqualComponent.setName("EMF UnEqual");

		// Assert equals() is reflexive
		assertTrue(component.equals(component));

		// Assert two equal DataComponents return true
		assertTrue(component.equals(equalComponent));

		// Assert two unequal DataComponents return false
		assertFalse(component.equals(unEqualComponent));

		// Assert the equals() is Symmetric
		assertTrue(component.equals(equalComponent)
				&& equalComponent.equals(component));

		// Assert equals() is transitive
		if (component.equals(equalComponent)
				&& equalComponent.equals(transitiveComponent)) {
			assertTrue(component.equals(transitiveComponent));
		} else {
			fail();
		}

		// Assert equals is consistent
		assertTrue(component.equals(equalComponent)
				&& component.equals(equalComponent)
				&& component.equals(equalComponent));
		assertTrue(!component.equals(unEqualComponent)
				&& !component.equals(unEqualComponent)
				&& !component.equals(unEqualComponent));

		// Assert checking equality with null is false
		assertFalse(component == null);

		// Assert that two equal objects return same hashcode
		assertTrue(component.equals(equalComponent)
				&& component.hashCode() == equalComponent.hashCode());

		// Assert that hashcode is consistent
		assertTrue(component.hashCode() == component.hashCode());

		// Assert that hashcodes from unequal objects are different
		assertTrue(component.hashCode() != unEqualComponent.hashCode());
	}

	/**
	 * <p>
	 * This operation checks the EMFComponent to ensure that its copy() and
	 * clone() operations work as specified.
	 * </p>
	 * 
	 */
	@Test
	public void checkCopying() {

		EMFComponent comp = (EMFComponent) emfComponent.clone();
		assertTrue(comp.equals(emfComponent));

		EMFComponent newCopy = new EMFComponent();
		newCopy.copy(emfComponent);
		assertTrue(newCopy.equals(emfComponent));
		
		return;
	}

	/**
	 * <p>
	 * This operation checks the ability of the EMFComponent to persist itself
	 * to XML and to load itself from an XML input stream.
	 * </p>
<<<<<<< HEAD
	 * <!-- end-UML-doc -->
	 * 
	 * @throws IOException
	 * @throws JAXBException
	 * @throws NullPointerException
=======
>>>>>>> c614a79b
	 * 
	 * @throws IOException
	 * @throws JAXBException
	 * @throws NullPointerException
	 * 
	 */
	@Test
	public void checkLoadingFromXML() throws NullPointerException,
			JAXBException, IOException {
<<<<<<< HEAD
		// begin-user-code
=======
>>>>>>> c614a79b
		// Local declarations
		int id = 5;
		String name = "Bob";
		String description = "I am Bob! 1.0";
		ICEJAXBHandler xmlHandler = new ICEJAXBHandler();
		ArrayList<Class> classList = new ArrayList<Class>();
		classList.add(EMFComponent.class);

		emfComponent = new EMFComponent();
		
		// set ICEObject info
		emfComponent.setId(id);
		emfComponent.setName(name);
		emfComponent.setDescription(description);

		// Load it into XML
		ByteArrayOutputStream outputStream = new ByteArrayOutputStream();
		xmlHandler.write(emfComponent, classList, outputStream);

		assertNotNull(outputStream);
		String xmlFile2 = new String(outputStream.toByteArray());

		// convert information inside of outputStream to inputStream
		ByteArrayInputStream inputStream = new ByteArrayInputStream(
				outputStream.toByteArray());

		// load contents into xml
		EMFComponent loadEMF = new EMFComponent();
		loadEMF = (EMFComponent) xmlHandler.read(classList, inputStream);

		// Check contents -- Why was this commented out? ~JJB 20141223 16:57
		assertTrue(loadEMF.equals(emfComponent));



	}
}<|MERGE_RESOLUTION|>--- conflicted
+++ resolved
@@ -463,14 +463,6 @@
 	 * This operation checks the ability of the EMFComponent to persist itself
 	 * to XML and to load itself from an XML input stream.
 	 * </p>
-<<<<<<< HEAD
-	 * <!-- end-UML-doc -->
-	 * 
-	 * @throws IOException
-	 * @throws JAXBException
-	 * @throws NullPointerException
-=======
->>>>>>> c614a79b
 	 * 
 	 * @throws IOException
 	 * @throws JAXBException
@@ -480,10 +472,6 @@
 	@Test
 	public void checkLoadingFromXML() throws NullPointerException,
 			JAXBException, IOException {
-<<<<<<< HEAD
-		// begin-user-code
-=======
->>>>>>> c614a79b
 		// Local declarations
 		int id = 5;
 		String name = "Bob";
