--- conflicted
+++ resolved
@@ -64,17 +64,12 @@
 	private ListComponent component;
 
 	/**
-<<<<<<< HEAD
 	 * True if the test was notified via the GlazedLists ListEventListener
 	 * interface instead of the ICE interface.
 	 */
 	private volatile boolean notified = false;
 
 	/**
-	 * <!-- begin-UML-doc -->
-	 * 
-=======
->>>>>>> adf1ee87
 	 * This operation checks the ListComponent to insure that the id, name and
 	 * description getters and setters function properly.
 	 */
@@ -473,7 +468,6 @@
 		IElementSource<Integer> source = component.getElementSource();
 		assertNotNull(source);
 		assertTrue(source == this);
-<<<<<<< HEAD
 
 		// Try it again using the setter
 		component = new ListComponent<Integer>();
@@ -483,9 +477,6 @@
 		assertNotNull(source);
 		assertTrue(source == this);
 
-=======
-		
->>>>>>> adf1ee87
 		return;
 	}
 
