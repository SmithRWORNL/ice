--- conflicted
+++ resolved
@@ -323,25 +323,13 @@
  * and that a semicolon at the end of the line is acceptable to denote the end
  * of a command. This assumption is valid on Windows, Linux and Unix systems so
  * long as the Windows shell is Powershell.
-<<<<<<< HEAD
- * 
- * @author Jay Jay Billings
-=======
- * </p>
- * <p>
- * </p>
- * 
+ * <p>
  * @author Jay Jay Billings, Anna Wojtowicz
->>>>>>> 44a15ee7
  */
 public class JobLaunchAction extends Action implements Runnable {
 
 	/**
 	 * The username with which to log into the remote system.
-<<<<<<< HEAD
-=======
-	 * 
->>>>>>> 44a15ee7
 	 */
 	private String username;
 
