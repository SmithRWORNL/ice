/*******************************************************************************
 * Copyright (c) 2012, 2014 UT-Battelle, LLC.
 * All rights reserved. This program and the accompanying materials
 * are made available under the terms of the Eclipse Public License v1.0
 * which accompanies this distribution, and is available at
 * http://www.eclipse.org/legal/epl-v10.html
 *
 * Contributors:
 *   Initial API and implementation and/or initial documentation - Jay Jay Billings,
 *   Jordan H. Deyton, Dasha Gorin, Alexander J. McCaskey, Taylor Patterson,
 *   Claire Saunders, Matthew Wang, Anna Wojtowicz, Kasper Gammeltoft
 *******************************************************************************/
package org.eclipse.ice.materials.ui;

import java.util.ArrayList;
<<<<<<< HEAD
=======
import java.util.Collections;
import java.util.List;
>>>>>>> f6347503

import org.eclipse.ice.client.widgets.ListComponentNattable;
import org.eclipse.ice.datastructures.ICEObject.ListComponent;
import org.eclipse.ice.datastructures.form.Material;
import org.eclipse.ice.datastructures.form.MaterialStack;
import org.eclipse.ice.materials.IMaterialsDatabase;
import org.eclipse.ice.materials.SingleMaterialWritableTableFormat;
import org.eclipse.jface.dialogs.MessageDialog;
import org.eclipse.jface.viewers.ISelection;
import org.eclipse.jface.viewers.ISelectionChangedListener;
import org.eclipse.jface.viewers.IStructuredSelection;
import org.eclipse.jface.viewers.SelectionChangedEvent;
import org.eclipse.jface.viewers.StructuredSelection;
import org.eclipse.jface.window.Window;
import org.eclipse.nebula.widgets.nattable.NatTable;
import org.eclipse.nebula.widgets.nattable.selection.RowSelectionProvider;
import org.eclipse.swt.SWT;
import org.eclipse.swt.events.SelectionEvent;
import org.eclipse.swt.events.SelectionListener;
import org.eclipse.swt.layout.GridData;
import org.eclipse.swt.layout.GridLayout;
import org.eclipse.swt.widgets.Button;
import org.eclipse.swt.widgets.Composite;
import org.eclipse.swt.widgets.Display;
import org.eclipse.swt.widgets.Shell;
import org.eclipse.ui.forms.IDetailsPage;
import org.eclipse.ui.forms.IFormPart;
import org.eclipse.ui.forms.IManagedForm;
import org.eclipse.ui.forms.widgets.FormToolkit;
import org.eclipse.ui.forms.widgets.Section;

import ca.odell.glazedlists.gui.WritableTableFormat;

/**
 * This class presents a Material as a table with properties.
 * 
<<<<<<< HEAD
 * @author Jay Jay Billings
=======
 * @author Jay Jay Billings, Kasper Gammeltoft
>>>>>>> f6347503
 * 
 */
public class MaterialDetailsPage implements IDetailsPage {

	/**
	 * The Materials Database that needs to be updated if properties change.
	 */
	IMaterialsDatabase database;

	/**
	 * The currently presented material
	 */
	Material material;

	/**
	 * The Form that manages this details page
	 */
	IManagedForm managedForm;

	/**
	 * The list component that holds the property keys for the NatTable.
	 */
	ListComponent<String> list;

	/**
	 * The table to display the material's properties
	 */
	ListComponentNattable natTable;

	/**
	 * The section client for the NatTable to draw on
<<<<<<< HEAD
	 */
	Composite sectionClient;

	/**
	 * The shell to use for opening the add property dialog
	 */
=======
	 */
	Composite sectionClient;

	/**
	 * The shell to use for opening the add property dialog
	 */
>>>>>>> f6347503
	Shell shell;

	/**
	 * The constructor
	 * 
	 * @param materialsDatabase
	 *            The Materials Database
	 */
	public MaterialDetailsPage(IMaterialsDatabase materialsDatabase) {
		database = materialsDatabase;
	}

	/*
	 * (non-Javadoc)
	 * 
	 * @see
	 * org.eclipse.ui.forms.IFormPart#initialize(org.eclipse.ui.forms.IManagedForm
	 * )
	 */
	@Override
	public void initialize(IManagedForm form) {
		managedForm = form;
	}

	/*
	 * (non-Javadoc)
	 * 
	 * @see org.eclipse.ui.forms.IFormPart#dispose()
	 */
	@Override
	public void dispose() {
		// TODO Auto-generated method stub

	}

	/*
	 * (non-Javadoc)
	 * 
	 * @see org.eclipse.ui.forms.IFormPart#isDirty()
	 */
	@Override
	public boolean isDirty() {
		// TODO Auto-generated method stub
		return false;
	}

	/*
	 * (non-Javadoc)
	 * 
	 * @see org.eclipse.ui.forms.IFormPart#commit(boolean)
	 */
	@Override
	public void commit(boolean onSave) {

	}

	/*
	 * (non-Javadoc)
	 * 
	 * @see org.eclipse.ui.forms.IFormPart#setFormInput(java.lang.Object)
	 */
	@Override
	public boolean setFormInput(Object input) {
		// TODO Auto-generated method stub
		return false;
	}

	/*
	 * (non-Javadoc)
	 * 
	 * @see org.eclipse.ui.forms.IFormPart#setFocus()
	 */
	@Override
	public void setFocus() {
		// TODO Auto-generated method stub

	}

	/*
	 * (non-Javadoc)
	 * 
	 * @see org.eclipse.ui.forms.IFormPart#isStale()
	 */
	@Override
	public boolean isStale() {
		// TODO Auto-generated method stub
		return false;
	}

	/*
	 * (non-Javadoc)
	 * 
	 * @see org.eclipse.ui.forms.IFormPart#refresh()
	 */
	@Override
	public void refresh() {
		// TODO Auto-generated method stub

	}

	/*
	 * (non-Javadoc)
	 * 
	 * @see
	 * org.eclipse.ui.forms.IPartSelectionListener#selectionChanged(org.eclipse
	 * .ui.forms.IFormPart, org.eclipse.jface.viewers.ISelection)
	 */
	@Override
	public void selectionChanged(IFormPart part, ISelection selection) {

		// Grab the selection
		Object structuredSelection = ((IStructuredSelection) selection)
				.getFirstElement();

		// Make sure that the selection can be handled by this details page
		if (structuredSelection instanceof Material
				|| structuredSelection instanceof MaterialStack) {

			if (structuredSelection instanceof Material) {
				material = (Material) structuredSelection;
			} else {
				material = ((MaterialStack) structuredSelection).getMaterial();
			}

			// Creates new table if the selections change from one form to
			// another.
			if (natTable == null) {

<<<<<<< HEAD
				System.out.println("Making table");
=======
>>>>>>> f6347503
				// Creates new listComponent for the table data.
				list = new ListComponent<String>();

				// Gets the property names or column names for the table.
				ArrayList<String> propertyNames = new ArrayList<String>();
				propertyNames.addAll(material.getProperties().keySet());
<<<<<<< HEAD
=======
				Collections.sort(propertyNames);
>>>>>>> f6347503

				// Creates new writable table format for the nattable
				WritableTableFormat tableFormat = new SingleMaterialWritableTableFormat(
						material);

				// Adds the tableformat to the list
				list.setTableFormat(tableFormat);

				// Adds the material
				list.addAll(propertyNames);

				// Makes the NatTable, with the list data and current
				// sectionClient to draw on.
				natTable = new ListComponentNattable(sectionClient, list, true);
				RowSelectionProvider<Material> selectionProvider = natTable
						.getSelectionProvider();
<<<<<<< HEAD
=======

				// Listen to selection events in the properties table and update
				// the materials as necessary.
>>>>>>> f6347503
				selectionProvider
						.addSelectionChangedListener(new ISelectionChangedListener() {

							@Override
							public void selectionChanged(
									SelectionChangedEvent arg0) {
<<<<<<< HEAD
								database.updateMaterial(material);
=======
								List<Material> toUpdate = new ArrayList<Material>();
								toUpdate.add(material);
								for (Material mat : database.getMaterials()) {
									if (material.isComponent(mat)) {
										mat.updateProperties();
										toUpdate.add(mat);
									}
								}

								for (Material mat : toUpdate) {
									database.updateMaterial(mat);
								}
>>>>>>> f6347503
							}

						});
			} else {

<<<<<<< HEAD
				System.out.println("Not making table");
=======
>>>>>>> f6347503
				// Clears out any existing entries in the list
				list.clear();
				// Gets the property names or column names for the table.
				ArrayList<String> propertyNames = new ArrayList<String>();
				propertyNames.addAll(material.getProperties().keySet());
<<<<<<< HEAD

				// Adds the new properties to the list.
				list.addAll(propertyNames);
=======
				Collections.sort(propertyNames);
				
				// Adds the new properties to the list.
				list.addAll(propertyNames);
				
>>>>>>> f6347503

				// Changes the selected material
				SingleMaterialWritableTableFormat format = (SingleMaterialWritableTableFormat) list
						.getTableFormat();
				format.setMaterial(material);

			}
		}
		return;
	}

	/*
	 * (non-Javadoc)
	 * 
	 * @see
	 * org.eclipse.ui.forms.IDetailsPage#createContents(org.eclipse.swt.widgets
	 * .Composite)
	 */
	@Override
	public void createContents(Composite parent) {
		// Make sure that we are not re-creating our contents!
		// Get the shell for the add property dialog
		shell = parent.getShell();
<<<<<<< HEAD
		System.out.println("Creating contents");
=======
>>>>>>> f6347503
		// Set the layout for the parent
		GridLayout parentGridLayout = new GridLayout(1, true);
		parent.setLayout(parentGridLayout);

		// Put in an overall section to hold the master details block. It is
		// just a stylistic thing for the most part.
		FormToolkit toolkit = managedForm.getToolkit();
		Section section = toolkit.createSection(parent, Section.TITLE_BAR
				| Section.DESCRIPTION | Section.EXPANDED);
		GridData gridData = new GridData(GridData.FILL_BOTH);
		section.setLayoutData(gridData);
		section.setLayout(new GridLayout(1, true));
		section.setText("Material Properties");
		section.setDescription("Edit the material's properties");

		// Create the area in which the block will be rendered - the
		// "section client"
		sectionClient = toolkit.createComposite(section);
		// Configure the layout to be greedy.
		GridLayout gridLayout = new GridLayout();
		gridLayout.numColumns = 2;
		gridLayout.marginWidth = 2;
		gridLayout.marginHeight = 2;
		// Set the layout and the layout data
		sectionClient.setLayout(gridLayout);
		sectionClient.setLayoutData(new GridData(GridData.FILL_BOTH));
		// Finally tell the section about its client
		section.setClient(sectionClient);

<<<<<<< HEAD
		if(natTable!=null){
=======
		if (natTable != null) {
>>>>>>> f6347503
			natTable.getTable().setParent(sectionClient);
			natTable.getTable().refresh();
		}
		// Sets the sectionClient color to overrule the table's background
		sectionClient.setBackground(Display.getCurrent().getSystemColor(
				SWT.COLOR_WHITE));
		sectionClient.setBackgroundMode(SWT.INHERIT_FORCE);

		// Add a composite for holding the Add and Delete buttons for adding
		// or removing properties
		Composite buttonComposite = new Composite(sectionClient, SWT.NONE);
		buttonComposite.setLayout(new GridLayout(1, false));
<<<<<<< HEAD
		buttonComposite.setLayoutData(new GridData(SWT.RIGHT, SWT.FILL,
				false, true, 1, 1));
=======
		buttonComposite.setLayoutData(new GridData(SWT.RIGHT, SWT.FILL, false,
				true, 1, 1));
>>>>>>> f6347503

		// Create the Add button
		Button addMaterialButton = new Button(buttonComposite, SWT.PUSH);
		addMaterialButton.setText("Add");
		addMaterialButton.addSelectionListener(new SelectionListener() {

			@Override
			public void widgetSelected(SelectionEvent arg0) {
				// Opens the new dialog to create a property
				AddPropertyDialog dialog = new AddPropertyDialog(shell);
				if (dialog.open() == Window.OK) {
					// Sets the new property
					MaterialProperty newProperty = dialog.getSelection();
					material.setProperty(newProperty.key, newProperty.value);
					database.updateMaterial(material);

					// Lock the list to avoid concurrent modifications
					list.getReadWriteLock().writeLock().lock();
					try {
						// Adds the new property to the list so that it will
						// update on screen for the user.
						list.add(newProperty.key);
					} finally {
						// Unlock the list
						list.getReadWriteLock().writeLock().unlock();
					}
				}
			}

			@Override
			public void widgetDefaultSelected(SelectionEvent arg0) {
			}

		});

		// Create the delete button for removing material properties.
		Button deleteMaterialButton = new Button(buttonComposite, SWT.PUSH);
		deleteMaterialButton.setText("Delete");
		deleteMaterialButton.addSelectionListener(new SelectionListener() {

			@Override
			public void widgetSelected(SelectionEvent arg0) {

				// gets the selected property
<<<<<<< HEAD
				String property = (String) natTable.getSelectedObjects()
						.get(0);
=======
				String property = (String) natTable.getSelectedObjects().get(0);
>>>>>>> f6347503

				// Removes the property from the material.
				material.removeProperty(property);
				database.updateMaterial(material);

				// Finally, removes the property string from the list so
				// that it
				// will
				// update on screen for the user.
				// Lock the list to avoid concurrent modifications
				list.getReadWriteLock().writeLock().lock();
				try {
					// remove the property
					list.remove(property);
				} finally {
					// unlock the list
					list.getReadWriteLock().writeLock().unlock();
				}
			}

			@Override
			public void widgetDefaultSelected(SelectionEvent arg0) {

			}

		});

		return;
	}


}<|MERGE_RESOLUTION|>--- conflicted
+++ resolved
@@ -13,11 +13,8 @@
 package org.eclipse.ice.materials.ui;
 
 import java.util.ArrayList;
-<<<<<<< HEAD
-=======
 import java.util.Collections;
 import java.util.List;
->>>>>>> f6347503
 
 import org.eclipse.ice.client.widgets.ListComponentNattable;
 import org.eclipse.ice.datastructures.ICEObject.ListComponent;
@@ -54,11 +51,7 @@
 /**
  * This class presents a Material as a table with properties.
  * 
-<<<<<<< HEAD
- * @author Jay Jay Billings
-=======
  * @author Jay Jay Billings, Kasper Gammeltoft
->>>>>>> f6347503
  * 
  */
 public class MaterialDetailsPage implements IDetailsPage {
@@ -90,21 +83,12 @@
 
 	/**
 	 * The section client for the NatTable to draw on
-<<<<<<< HEAD
 	 */
 	Composite sectionClient;
 
 	/**
 	 * The shell to use for opening the add property dialog
 	 */
-=======
-	 */
-	Composite sectionClient;
-
-	/**
-	 * The shell to use for opening the add property dialog
-	 */
->>>>>>> f6347503
 	Shell shell;
 
 	/**
@@ -233,20 +217,13 @@
 			// another.
 			if (natTable == null) {
 
-<<<<<<< HEAD
-				System.out.println("Making table");
-=======
->>>>>>> f6347503
 				// Creates new listComponent for the table data.
 				list = new ListComponent<String>();
 
 				// Gets the property names or column names for the table.
 				ArrayList<String> propertyNames = new ArrayList<String>();
 				propertyNames.addAll(material.getProperties().keySet());
-<<<<<<< HEAD
-=======
 				Collections.sort(propertyNames);
->>>>>>> f6347503
 
 				// Creates new writable table format for the nattable
 				WritableTableFormat tableFormat = new SingleMaterialWritableTableFormat(
@@ -263,21 +240,15 @@
 				natTable = new ListComponentNattable(sectionClient, list, true);
 				RowSelectionProvider<Material> selectionProvider = natTable
 						.getSelectionProvider();
-<<<<<<< HEAD
-=======
 
 				// Listen to selection events in the properties table and update
 				// the materials as necessary.
->>>>>>> f6347503
 				selectionProvider
 						.addSelectionChangedListener(new ISelectionChangedListener() {
 
 							@Override
 							public void selectionChanged(
 									SelectionChangedEvent arg0) {
-<<<<<<< HEAD
-								database.updateMaterial(material);
-=======
 								List<Material> toUpdate = new ArrayList<Material>();
 								toUpdate.add(material);
 								for (Material mat : database.getMaterials()) {
@@ -290,32 +261,21 @@
 								for (Material mat : toUpdate) {
 									database.updateMaterial(mat);
 								}
->>>>>>> f6347503
 							}
 
 						});
 			} else {
 
-<<<<<<< HEAD
-				System.out.println("Not making table");
-=======
->>>>>>> f6347503
 				// Clears out any existing entries in the list
 				list.clear();
 				// Gets the property names or column names for the table.
 				ArrayList<String> propertyNames = new ArrayList<String>();
 				propertyNames.addAll(material.getProperties().keySet());
-<<<<<<< HEAD
-
-				// Adds the new properties to the list.
-				list.addAll(propertyNames);
-=======
 				Collections.sort(propertyNames);
 				
 				// Adds the new properties to the list.
 				list.addAll(propertyNames);
 				
->>>>>>> f6347503
 
 				// Changes the selected material
 				SingleMaterialWritableTableFormat format = (SingleMaterialWritableTableFormat) list
@@ -339,10 +299,6 @@
 		// Make sure that we are not re-creating our contents!
 		// Get the shell for the add property dialog
 		shell = parent.getShell();
-<<<<<<< HEAD
-		System.out.println("Creating contents");
-=======
->>>>>>> f6347503
 		// Set the layout for the parent
 		GridLayout parentGridLayout = new GridLayout(1, true);
 		parent.setLayout(parentGridLayout);
@@ -372,11 +328,7 @@
 		// Finally tell the section about its client
 		section.setClient(sectionClient);
 
-<<<<<<< HEAD
-		if(natTable!=null){
-=======
 		if (natTable != null) {
->>>>>>> f6347503
 			natTable.getTable().setParent(sectionClient);
 			natTable.getTable().refresh();
 		}
@@ -389,13 +341,8 @@
 		// or removing properties
 		Composite buttonComposite = new Composite(sectionClient, SWT.NONE);
 		buttonComposite.setLayout(new GridLayout(1, false));
-<<<<<<< HEAD
-		buttonComposite.setLayoutData(new GridData(SWT.RIGHT, SWT.FILL,
-				false, true, 1, 1));
-=======
 		buttonComposite.setLayoutData(new GridData(SWT.RIGHT, SWT.FILL, false,
 				true, 1, 1));
->>>>>>> f6347503
 
 		// Create the Add button
 		Button addMaterialButton = new Button(buttonComposite, SWT.PUSH);
@@ -440,12 +387,7 @@
 			public void widgetSelected(SelectionEvent arg0) {
 
 				// gets the selected property
-<<<<<<< HEAD
-				String property = (String) natTable.getSelectedObjects()
-						.get(0);
-=======
 				String property = (String) natTable.getSelectedObjects().get(0);
->>>>>>> f6347503
 
 				// Removes the property from the material.
 				material.removeProperty(property);
@@ -476,5 +418,4 @@
 		return;
 	}
 
-
 }