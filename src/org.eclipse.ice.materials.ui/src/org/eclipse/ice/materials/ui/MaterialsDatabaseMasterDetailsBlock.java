/*******************************************************************************
 * Copyright (c) 2012, 2014 UT-Battelle, LLC.
 * All rights reserved. This program and the accompanying materials
 * are made available under the terms of the Eclipse Public License v1.0
 * which accompanies this distribution, and is available at
 * http://www.eclipse.org/legal/epl-v10.html
 *
 * Contributors:
 *   Initial API and implementation and/or initial documentation - Jay Jay Billings,
 *   Jordan H. Deyton, Dasha Gorin, Alexander J. McCaskey, Taylor Patterson,
 *   Claire Saunders, Matthew Wang, Anna Wojtowicz
 *******************************************************************************/
package org.eclipse.ice.materials.ui;

import java.util.ArrayList;
import java.util.Collections;
import java.util.Iterator;
import java.util.List;
<<<<<<< HEAD
=======

>>>>>>> f6347503
import org.eclipse.ice.datastructures.ICEObject.ListComponent;
import org.eclipse.ice.datastructures.form.Material;
import org.eclipse.ice.datastructures.form.MaterialStack;
import org.eclipse.ice.materials.IMaterialsDatabase;
import org.eclipse.jface.dialogs.MessageDialog;
import org.eclipse.jface.viewers.ISelectionChangedListener;
import org.eclipse.jface.viewers.IStructuredSelection;
import org.eclipse.jface.viewers.SelectionChangedEvent;
import org.eclipse.jface.viewers.TreeViewer;
import org.eclipse.jface.window.Window;
import org.eclipse.jface.wizard.WizardDialog;
import org.eclipse.swt.SWT;
import org.eclipse.swt.events.ModifyEvent;
import org.eclipse.swt.events.ModifyListener;
import org.eclipse.swt.events.SelectionEvent;
import org.eclipse.swt.events.SelectionListener;
import org.eclipse.swt.layout.GridData;
import org.eclipse.swt.layout.GridLayout;
import org.eclipse.swt.widgets.Button;
import org.eclipse.swt.widgets.Composite;
import org.eclipse.swt.widgets.Text;
import org.eclipse.ui.IWorkbenchWindow;
import org.eclipse.ui.PlatformUI;
import org.eclipse.ui.forms.DetailsPart;
import org.eclipse.ui.forms.IManagedForm;
import org.eclipse.ui.forms.MasterDetailsBlock;
import org.eclipse.ui.forms.SectionPart;
import org.eclipse.ui.forms.widgets.FormToolkit;
import org.eclipse.ui.forms.widgets.Section;

/**
 * This class is a MasterDetailsBlock that creates a list of materials in the
 * Master block. It delegate the display of the material properties to the
 * Details block.
 * 
 * @author Jay Jay Billings
 * 
 */
public class MaterialsDatabaseMasterDetailsBlock extends MasterDetailsBlock {

	/**
	 * The IMaterialsDatabase that is rendered by this block.
	 */
	IMaterialsDatabase materialsDatabase;

	/**
	 * The list that holds the materials database information.
	 */
<<<<<<< HEAD
	ListComponent<Material> materials;
=======
	ArrayList<Material> materials;
>>>>>>> f6347503

	/**
	 * The managed form for the block.
	 */
	IManagedForm mForm;

	/**
	 * The tree viewer for displaying the materials
	 */
	TreeViewer treeViewer;

	/**
	 * The constructor
	 * 
	 * @param database
	 *            The materials database that should be rendered and
	 *            manipulated.
	 */
	public MaterialsDatabaseMasterDetailsBlock(IMaterialsDatabase database) {
		// Store the database
		materialsDatabase = database;
	}

	/*
	 * (non-Javadoc)
	 * 
	 * @see
	 * org.eclipse.ui.forms.MasterDetailsBlock#createMasterPart(org.eclipse.
	 * ui.forms.IManagedForm, org.eclipse.swt.widgets.Composite)
	 */
	@Override
	protected void createMasterPart(IManagedForm managedForm, Composite parent) {

		// Put in an overall section to hold the master block. It is used to
		// notify the workbench of selection events from the try and to look
		// nice.
		mForm = managedForm;
		FormToolkit toolkit = mForm.getToolkit();
		Section section = toolkit.createSection(parent, Section.TITLE_BAR
				| Section.DESCRIPTION | Section.EXPANDED);
		GridData gridData = new GridData(GridData.FILL_BOTH);
		section.setLayoutData(gridData);
		section.setLayout(new GridLayout(1, true));
		section.setText("Materials Tree");
		section.setDescription("Select a material to edit");

		// Create the area in which the block will be rendered - the
		// "section client"
		Composite sectionClient = toolkit.createComposite(section);
		// Configure the layout to be greedy.
		GridLayout layout = new GridLayout();
		layout.numColumns = 2;
		layout.marginWidth = 2;
		layout.marginHeight = 2;
		// Set the layout and the layout data
		sectionClient.setLayout(layout);
		sectionClient.setLayoutData(new GridData(GridData.FILL_BOTH));
		// Finally tell the section about its client
		section.setClient(sectionClient);

		// Create the SectionPart that holds the section and is registered with
		// the managed form to publish events.
		final SectionPart sectionPart = new SectionPart(section);
		mForm.addPart(sectionPart);

		// Create a composite to hold the tree viewer and the filter text
		Composite treeComp = new Composite(sectionClient, SWT.NONE);
		treeComp.setLayout(new GridLayout(1, false));
		treeComp.setLayoutData(new GridData(SWT.FILL, SWT.FILL, true, true, 1,
				1));

		// Add filter to the Dialog to filter the table results
		final Text filter = new Text(treeComp, SWT.BORDER | SWT.SEARCH);
		filter.setLayoutData(new GridData(SWT.FILL, SWT.FILL, true, false, 1, 1));

		// Create the tree viewer that shows the contents of the database
		treeViewer = new TreeViewer(treeComp);
		treeViewer.setContentProvider(new MaterialsDatabaseContentProvider());
		treeViewer.setLabelProvider(new MaterialsDatabaseLabelProvider());

		// Create a sorted final list from the database for pulling the database
		// information
<<<<<<< HEAD
		materials = new ListComponent<Material>();
=======
		materials = new ArrayList<Material>();
>>>>>>> f6347503
		materials.addAll(materialsDatabase.getMaterials());

		// Sorts the list according to the material compareTo operator
		Collections.sort(materials);

		// Create a copy of the master list for the table to display.
<<<<<<< HEAD
		List<Object> editableCopy = new ArrayList<Object>();
=======
		ArrayList<Object> editableCopy = new ArrayList<Object>();
>>>>>>> f6347503
		for (int i = 0; i < materials.size(); i++) {
			editableCopy.add(materials.get(i));
		}

		// Set the treeviewer input
		treeViewer.setInput(editableCopy);

		// Add a modify listener to filter the table as the user types in the
		// filter.
		filter.addModifyListener(new ModifyListener() {

			@Override
			public void modifyText(ModifyEvent arg0) {
				List<Material> listFromTree = (List<Material>) treeViewer
						.getInput();
				// Get the filter text
				String filterText = filter.getText().toLowerCase();

				// Checks to see if this is a search for a specific
				// isotope or a element (in which case all isotopes should be
				// shown through the filter).
				boolean useElementName = !((filterText.length() > 0) && (Character
						.isDigit(filterText.charAt(0))));

				// Iterate over the list and pick the items to keep from the
				// filter text.
				int numRemoved = 0;
				for (int i = 0; i < materials.size(); i++) {

					Material mat = (Material) materials.get(i);

					String matName = "";
					if (useElementName) {
						matName = mat.getElementalName();
					} else {
						matName = mat.getName();
					}
					// Finally, if the material fits the filter, make sure it is
					// in the list. Otherwise, take it out of the list.
					if (matName.toLowerCase().startsWith(filterText)) {
						// make sure material is in list
						if (!listFromTree.contains(mat)) {
							listFromTree.add(i - numRemoved, mat);
						}

					} else {

						// remove materials that do not fit the search criteria.
						if (listFromTree.contains(mat)) {
							listFromTree.remove(mat);
						}
						numRemoved++;
					}
				}
				// Refresh the tree viewer so that it is repainted
				treeViewer.refresh();
			}
		});

		// Lay out the list
		treeViewer.getTree().setLayout(new GridLayout(1, true));

		// Sets the gridData to grab the available space, but to have only the
		// treeview have the scrolling. This allows for the master tree to
		// scroll without moving the details page out of the viewport.
		GridData data = new GridData(SWT.FILL, SWT.FILL, true, true, 1, 1);
		data.widthHint = sectionClient.getClientArea().width;
		data.heightHint = sectionClient.getClientArea().height;
		treeViewer.getTree().setLayoutData(data);

		// Add a listener to notify the managed form when a selection is made so
		// that its details can be presented.
		treeViewer.addSelectionChangedListener(new ISelectionChangedListener() {
			@Override
			public void selectionChanged(SelectionChangedEvent event) {
				mForm.fireSelectionChanged(sectionPart, event.getSelection());
			}
		});

		// Add a composite for holding the Add and Delete buttons for adding
		// or removing materials
		Composite buttonComposite = new Composite(sectionClient, SWT.NONE);
		buttonComposite.setLayout(new GridLayout(1, false));
		buttonComposite.setLayoutData(new GridData(SWT.RIGHT, SWT.FILL, false,
				true, 1, 1));

		// Create the Add button
		Button addMaterialButton = new Button(buttonComposite, SWT.PUSH);
		addMaterialButton.setText("Add");

		// Add a listener to the add button to open the Add Material Wizard
		addMaterialButton.addSelectionListener(new SelectionListener() {
			@Override
			public void widgetSelected(SelectionEvent e) {
				// Create a wizard dialog to hold the AddMaterialWizard that
				// will be
				// used to create new materials.
				IWorkbenchWindow window = PlatformUI.getWorkbench()
						.getActiveWorkbenchWindow();
				AddMaterialWizard addMaterialWizard = new AddMaterialWizard(
						window, materialsDatabase);
				addMaterialWizard.setWindowTitle("Create a new material");
				WizardDialog addMaterialDialog = new WizardDialog(window
						.getShell(), addMaterialWizard);

				// Get the new material to add
				if (addMaterialDialog.open() == Window.OK) {
					Material newMaterial = addMaterialWizard.getMaterial();
<<<<<<< HEAD
					materialsDatabase.addMaterial(newMaterial);
					materials.getReadWriteLock().writeLock().lock();
					try{
						materials.add(newMaterial);
						Collections.sort(materials);
					} finally{
						materials.getReadWriteLock().writeLock().unlock();
					}
					
					List<Material> listFromTree = (List<Material>) treeViewer
=======

					
					//materials.getReadWriteLock().writeLock().lock();
					try{
						materials.add(newMaterial);
						Collections.sort(materials);
					} catch(Exception ex){
						ex.printStackTrace();
						//materials.getReadWriteLock().writeLock().unlock();
					}
					
					// Add to database
					materialsDatabase.addMaterial(newMaterial);
					
					// Add to tree's list
					ArrayList<Material> listFromTree = (ArrayList<Material>) treeViewer
>>>>>>> f6347503
							.getInput();
					listFromTree.add(newMaterial);
					Collections.sort(listFromTree);
					treeViewer.refresh();
				}

			}

			@Override
			public void widgetDefaultSelected(SelectionEvent e) {
				// Nothing TODO
			}
		});

		// Create the Delete button
		Button deleteMaterialButton = new Button(buttonComposite, SWT.PUSH);
		deleteMaterialButton.setText("Delete");
		// Create a listener that will throw up a warning message before
		// performing the actual deletion from the database.The message is just
		// a simple JFace message dialog that is opened when either button
		// is pressed.
		String title = "Confirm Deletion";
		String msg = "Are you sure you want to delete this material(s)?";
		String[] labels = { "OK", "Cancel" };
		final MessageDialog deletionDialog = new MessageDialog(
				parent.getShell(), title, null, msg, MessageDialog.WARNING,
				labels, 0);
		SelectionListener deletionListener = new SelectionListener() {
			@Override
			public void widgetSelected(SelectionEvent e) {
				int index = deletionDialog.open();
				// If the user presses OK
				if (index == 0) {
					// Get the currently selected materials
					IStructuredSelection selection = (IStructuredSelection) treeViewer
							.getSelection();
					Iterator it = selection.iterator();

					// Get the model from the treeViewer
					List<Material> listFromTree = (List<Material>) treeViewer
							.getInput();

					// Remove each selected material
					while (it.hasNext()) {
						Material toDelete = (Material) it.next();
						// Remove the material from the user's database
						materialsDatabase.deleteMaterial(toDelete);

<<<<<<< HEAD
						materials.getReadWriteLock().writeLock().lock();
						try {
							// Remove from the master materials list
							materials.remove(toDelete);
						} finally {
							materials.getReadWriteLock().writeLock().unlock();
=======
						//materials.getReadWriteLock().writeLock().lock();
						try {
							// Remove from the master materials list
							materials.remove(toDelete);
						} catch(Exception ex) {
							ex.printStackTrace();
							//materials.getReadWriteLock().writeLock().unlock();
>>>>>>> f6347503
						}
						// Remove the material from the tree viewer
						listFromTree.remove(toDelete);
					}

					// Update the treeViwer so that it repaints and shows the
					// changes on screen.
					treeViewer.refresh();
				}
			}

			@Override
			public void widgetDefaultSelected(SelectionEvent e) {
				// nothing TODO
			}
		};
		deleteMaterialButton.addSelectionListener(deletionListener);

		// Create the Restore Defaults button
		Button restoreMaterialButton = new Button(buttonComposite, SWT.PUSH);
		restoreMaterialButton.setText("Reset");
		restoreMaterialButton.setToolTipText("Restore the database to "
				+ "its initial state.");
		// Create a listener that will throw up a warning message before
		// performing the actual deletion from the database.The message is just
		// a simple JFace message dialog that is opened when either button
		// is pressed.
		title = "Confirm Restoration to Initial State";
		msg = "Are you sure you want restore the "
				+ "database to its initial configuration? "
				+ "This will erase ALL of your changes "
				+ "and updates, and it cannot be undone.";
		final MessageDialog restoreDialog = new MessageDialog(
				parent.getShell(), title, null, msg, MessageDialog.WARNING,
				labels, 0);
		SelectionListener restoreListener = new SelectionListener() {
			@Override
			public void widgetSelected(SelectionEvent e) {
				int index = restoreDialog.open();
				if (index == 0) {
					materialsDatabase.restoreDefaults();
					// Create a sorted final list from the database for pulling
					// the database information
					List newList = materialsDatabase.getMaterials();
<<<<<<< HEAD
					materials.getReadWriteLock().writeLock().lock();
=======
					//materials.getReadWriteLock().writeLock().lock();
>>>>>>> f6347503
					try {
						materials.clear();
						materials.addAll(newList);
						// Sorts the list according to the material compareTo
						// operator
						Collections.sort(materials);
<<<<<<< HEAD
					} finally {
						materials.getReadWriteLock().writeLock().unlock();
=======
					} catch(Exception ex) {
						ex.printStackTrace();
						//materials.getReadWriteLock().writeLock().unlock();
>>>>>>> f6347503
					}

					// Get the model from the treeViewer
					List listFromTree = (List<Object>) treeViewer.getInput();
					// Refresh the list from the reset materials database
					listFromTree.clear();
					for (int i = 0; i < materials.size(); i++) {
						listFromTree.add(materials.get(i));
					}

					// Update the treeViwer so that it repaints and shows the
					// changes on screen.
					treeViewer.refresh();
				}
			}

			@Override
			public void widgetDefaultSelected(SelectionEvent e) {
				int index = restoreDialog.open();
				// Do the restore - NOT YET IMPLEMENTED!
			}
		};
		restoreMaterialButton.addSelectionListener(restoreListener);

		return;
	}

	/*
	 * (non-Javadoc)
	 * 
	 * @see
	 * org.eclipse.ui.forms.MasterDetailsBlock#registerPages(org.eclipse.ui.
	 * forms.DetailsPart)
	 */
	@Override
	protected void registerPages(DetailsPart detailsPart) {
		MaterialDetailsPage detailsPage = new MaterialDetailsPage(materialsDatabase);
		MaterialDetailsPage stackDetailsPage = new MaterialDetailsPage(materialsDatabase);
		detailsPart.registerPage(Material.class, detailsPage);
		detailsPart.registerPage(MaterialStack.class, stackDetailsPage);

	}

	/*
	 * (non-Javadoc)
	 * 
	 * @see
	 * org.eclipse.ui.forms.MasterDetailsBlock#createToolBarActions(org.eclipse
	 * .ui.forms.IManagedForm)
	 */
	@Override
	protected void createToolBarActions(IManagedForm managedForm) {
		// TODO Auto-generated method stub

	}

}<|MERGE_RESOLUTION|>--- conflicted
+++ resolved
@@ -16,11 +16,6 @@
 import java.util.Collections;
 import java.util.Iterator;
 import java.util.List;
-<<<<<<< HEAD
-=======
-
->>>>>>> f6347503
-import org.eclipse.ice.datastructures.ICEObject.ListComponent;
 import org.eclipse.ice.datastructures.form.Material;
 import org.eclipse.ice.datastructures.form.MaterialStack;
 import org.eclipse.ice.materials.IMaterialsDatabase;
@@ -68,11 +63,7 @@
 	/**
 	 * The list that holds the materials database information.
 	 */
-<<<<<<< HEAD
-	ListComponent<Material> materials;
-=======
 	ArrayList<Material> materials;
->>>>>>> f6347503
 
 	/**
 	 * The managed form for the block.
@@ -155,22 +146,14 @@
 
 		// Create a sorted final list from the database for pulling the database
 		// information
-<<<<<<< HEAD
-		materials = new ListComponent<Material>();
-=======
 		materials = new ArrayList<Material>();
->>>>>>> f6347503
 		materials.addAll(materialsDatabase.getMaterials());
 
 		// Sorts the list according to the material compareTo operator
 		Collections.sort(materials);
 
 		// Create a copy of the master list for the table to display.
-<<<<<<< HEAD
-		List<Object> editableCopy = new ArrayList<Object>();
-=======
 		ArrayList<Object> editableCopy = new ArrayList<Object>();
->>>>>>> f6347503
 		for (int i = 0; i < materials.size(); i++) {
 			editableCopy.add(materials.get(i));
 		}
@@ -279,18 +262,6 @@
 				// Get the new material to add
 				if (addMaterialDialog.open() == Window.OK) {
 					Material newMaterial = addMaterialWizard.getMaterial();
-<<<<<<< HEAD
-					materialsDatabase.addMaterial(newMaterial);
-					materials.getReadWriteLock().writeLock().lock();
-					try{
-						materials.add(newMaterial);
-						Collections.sort(materials);
-					} finally{
-						materials.getReadWriteLock().writeLock().unlock();
-					}
-					
-					List<Material> listFromTree = (List<Material>) treeViewer
-=======
 
 					
 					//materials.getReadWriteLock().writeLock().lock();
@@ -307,7 +278,6 @@
 					
 					// Add to tree's list
 					ArrayList<Material> listFromTree = (ArrayList<Material>) treeViewer
->>>>>>> f6347503
 							.getInput();
 					listFromTree.add(newMaterial);
 					Collections.sort(listFromTree);
@@ -356,14 +326,6 @@
 						// Remove the material from the user's database
 						materialsDatabase.deleteMaterial(toDelete);
 
-<<<<<<< HEAD
-						materials.getReadWriteLock().writeLock().lock();
-						try {
-							// Remove from the master materials list
-							materials.remove(toDelete);
-						} finally {
-							materials.getReadWriteLock().writeLock().unlock();
-=======
 						//materials.getReadWriteLock().writeLock().lock();
 						try {
 							// Remove from the master materials list
@@ -371,7 +333,6 @@
 						} catch(Exception ex) {
 							ex.printStackTrace();
 							//materials.getReadWriteLock().writeLock().unlock();
->>>>>>> f6347503
 						}
 						// Remove the material from the tree viewer
 						listFromTree.remove(toDelete);
@@ -416,25 +377,16 @@
 					// Create a sorted final list from the database for pulling
 					// the database information
 					List newList = materialsDatabase.getMaterials();
-<<<<<<< HEAD
-					materials.getReadWriteLock().writeLock().lock();
-=======
 					//materials.getReadWriteLock().writeLock().lock();
->>>>>>> f6347503
 					try {
 						materials.clear();
 						materials.addAll(newList);
 						// Sorts the list according to the material compareTo
 						// operator
 						Collections.sort(materials);
-<<<<<<< HEAD
-					} finally {
-						materials.getReadWriteLock().writeLock().unlock();
-=======
 					} catch(Exception ex) {
 						ex.printStackTrace();
 						//materials.getReadWriteLock().writeLock().unlock();
->>>>>>> f6347503
 					}
 
 					// Get the model from the treeViewer
