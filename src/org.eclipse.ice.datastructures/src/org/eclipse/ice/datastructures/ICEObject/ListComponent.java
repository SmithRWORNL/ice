--- conflicted
+++ resolved
@@ -490,39 +490,16 @@
 		return tableFormat;
 	}
 
-<<<<<<< HEAD
-	/*
-	 * (non-Javadoc)
-	 * 
-	 * @see
-	 * ca.odell.glazedlists.AbstractEventList#addListEventListener(ca.odell.
-	 * glazedlists.event.ListEventListener)
-=======
 	/**
 	 * Registers the specified listener to receive change updates for this list.
 	 * <p>
 	 * ListComponent also registers the listener to the underlying source list.
 	 * Effectively, this method can be used to register glazed list listeners.
 	 * </p>
->>>>>>> e054ebe4
 	 */
 	@Override
 	public void addListEventListener(
 			ListEventListener<? super T> listChangeListener) {
-<<<<<<< HEAD
-		// Make sure that the listener is registered with this list
-		super.addListEventListener(listChangeListener);
-		// And the source
-		source.addListEventListener(listChangeListener);
-	}
-
-	/*
-	 * (non-Javadoc)
-	 * 
-	 * @see
-	 * ca.odell.glazedlists.AbstractEventList#removeListEventListener(ca.odell
-	 * .glazedlists.event.ListEventListener)
-=======
 		super.addListEventListener(listChangeListener);
 
 		// Add the listener to the TransformedList's source EventList.
@@ -536,23 +513,14 @@
 	 * ListComponent also removes the listener from the underlying source list.
 	 * Effectively, this method can be used to unregister glazed list listeners.
 	 * </p>
->>>>>>> e054ebe4
 	 */
 	@Override
 	public void removeListEventListener(
 			ListEventListener<? super T> listChangeListener) {
-<<<<<<< HEAD
-		// Make sure that the listener is unregistered with this list
-		super.removeListEventListener(listChangeListener);
-		// And the source
-		source.removeListEventListener(listChangeListener);
-	}
-
-=======
 		super.removeListEventListener(listChangeListener);
 
 		// Remove the listener from the TransformedList's source EventList.
 		super.source.removeListEventListener(listChangeListener);
 	}
->>>>>>> e054ebe4
+
 }