--- conflicted
+++ resolved
@@ -24,11 +24,6 @@
 import org.eclipse.ice.client.widgets.jme.ViewFactory;
 import org.eclipse.ice.client.widgets.moose.components.PlantBlockManager;
 import org.eclipse.ice.client.widgets.reactoreditor.plant.PlantAppState;
-<<<<<<< HEAD
-import org.eclipse.ice.client.widgets.viz.service.IPlot;
-import org.eclipse.ice.client.widgets.viz.service.IVizServiceFactory;
-=======
->>>>>>> deec4b7e
 import org.eclipse.ice.datastructures.form.DataComponent;
 import org.eclipse.ice.datastructures.form.Entry;
 import org.eclipse.ice.datastructures.form.Form;
@@ -36,13 +31,6 @@
 import org.eclipse.ice.datastructures.form.TreeComposite;
 import org.eclipse.ice.item.nuclear.MOOSEModel;
 import org.eclipse.ice.reactor.plant.PlantComposite;
-<<<<<<< HEAD
-import org.eclipse.ice.viz.service.paraview.ParaViewPlot;
-import org.eclipse.ice.viz.service.paraview.ParaViewVizService;
-import org.eclipse.ice.viz.service.visit.VisItPlot;
-import org.eclipse.ice.viz.service.visit.VisItVizService;
-=======
->>>>>>> deec4b7e
 import org.eclipse.jface.action.Action;
 import org.eclipse.jface.action.Separator;
 import org.eclipse.jface.action.ToolBarManager;
@@ -109,23 +97,6 @@
 	 * Whether or not to render the plant view with wireframes.
 	 */
 	private boolean wireframe;
-<<<<<<< HEAD
-	// ------------------------------ //
-
-	// ---- Mesh Page variables ---- //
-	// TODO Change this from VisIt to whatever service/plot is available from
-	// the preferences.
-	/**
-	 * The visualization service used to render the mesh.
-	 */
-	private ParaViewVizService vizService;
-	/**
-	 * The plot provided from the {@link #vizService}. This should be able to
-	 * render the mesh specified by the {@link #meshURI}.
-	 */
-	private ParaViewPlot plot;
-=======
->>>>>>> deec4b7e
 
 	// ------------------------------ //
 
@@ -146,97 +117,6 @@
 		if (input instanceof ICEFormInput) {
 			// Get the ResourceComponent from the MOOSE Model.
 			Form form = ((ICEFormInput) input).getForm();
-<<<<<<< HEAD
-			int id = MOOSEModel.resourceComponentId;
-			final ResourceComponent resources = (ResourceComponent) form
-					.getComponent(id);
-
-			// If possible, register a listener to update the mesh resource
-			// file when it changes in the ResourceComponent.
-			if (resources != null) {
-				if (!resources.isEmpty()) {
-					meshURI = resources.get(0).getPath();
-				}
-
-				ListEventListener<ICEResource> listener = new ListEventListener<ICEResource>() {
-					@Override
-					public void listChanged(ListEvent<ICEResource> listChanges) {
-						while (listChanges.next()) {
-							int type = listChanges.getType();
-							int index = listChanges.getIndex();
-
-							// Pull the mesh's resource from the list if one was
-							// inserted or updated. Otherwise, it was deleted.
-							if (type == ListEvent.INSERT
-									| type == ListEvent.UPDATE) {
-								meshURI = resources.get(index).getPath();
-							} else {
-								meshURI = null;
-							}
-
-//							// If the plot is available, set its URI.
-//							if (plot != null) {
-//								plot.setDataSource(meshURI);
-//							}
-
-							return;
-						}
-					}
-				};
-				resources.addListEventListener(listener);
-			}
-		}
-		return;
-	}
-
-	/**
-	 * Overrides the default <code>ICEFormEditor</code> header and adds the
-	 * widgets for specifiying the output for the MOOSE model (i.e., the input
-	 * file for the MOOSE-based simulation).
-	 */
-	@Override
-	protected void createHeaderContents(IManagedForm headerForm) {
-
-		// Get the Form that provides the common header and decorate it.
-		org.eclipse.ui.forms.widgets.Form form = headerForm.getForm().getForm();
-		toolkit = headerForm.getToolkit();
-		toolkit.decorateFormHeading(form);
-
-		// Create a composite for the overall head layout.
-		Composite headClient = new Composite(form.getHead(), SWT.NONE);
-
-		// Set the layout to a GridLayout. It will contain separate columns for
-		// the description and, if applicable, process widgets (a label, a
-		// dropdown, and go/cancel buttons).
-		GridLayout gridLayout = new GridLayout(1, false);
-		headClient.setLayout(gridLayout);
-
-		// Create a label to take up the first space and provide the
-		// description of the Form.
-		Label descLabel = new Label(headClient, SWT.WRAP);
-		descLabel.setText(iceDataForm.getDescription());
-
-		// Create the GridData for the label. It must take up all of the
-		// available horizontal space, but capable of shrinking down to the
-		// minimum width.
-		GridData gridData = new GridData(SWT.FILL, SWT.FILL, true, true);
-		// For the minimum width, pick a length based on the average character
-		// width with the label's font. Use, say, 35 characters.
-		GC gc = new GC(descLabel);
-		int widthOf50Chars = gc.getFontMetrics().getAverageCharWidth() * 35;
-		gc.dispose();
-		// We set the min width so the label won't shrink below that width. We
-		// set the width hint to the same value so the widget won't compute its
-		// size base on SWT.DEFAULT (if this is the case, it won't wrap).
-		gridData.minimumWidth = widthOf50Chars;
-		gridData.widthHint = widthOf50Chars;
-		descLabel.setLayoutData(gridData);
-
-		// Create the process label, button and dropdown if the action list is
-		// available
-		if (iceDataForm.getActionList() != null) {
-=======
->>>>>>> deec4b7e
 
 			// Get the Entry that contains the available apps.
 			DataComponent dataComp = (DataComponent) form
@@ -627,243 +507,6 @@
 	}
 
 	/**
-<<<<<<< HEAD
-	 * Provides a Mesh View page with a view of the MOOSE data tree's mesh
-	 * rendered by the current applicable visualization service.
-	 */
-	public void addMeshPage() {
-		// Do not add more than one mesh page.
-		if (findPage(MESH_PAGE_ID) == null) {
-
-			// Add a page with a plant view.
-			try {
-				addPage(new ICEFormPage(this, MESH_PAGE_ID, "Mesh View") {
-					@Override
-					protected void createFormContent(IManagedForm managedForm) {
-
-						// On the left should be a DataComponentComposite for
-						// the "Mesh" block's active data node. On the right
-						// should be a view of the mesh, if applicable.
-						Section section;
-						FormToolkit toolkit = managedForm.getToolkit();
-
-						// Set up the overall layout. Use a GridLayout to get
-						// the horizontal layout of the DataComponent and mesh.
-						Composite body = managedForm.getForm().getBody();
-						body.setLayout(new GridLayout(2, false));
-
-						// TODO Comment out the data section for testing...
-						// Create a Section for the "Mesh" block's active data
-						// node (DataComponent).
-						section = createDefaultSection(managedForm);
-						// The data node should not get excess horizontal space.
-						section.setLayoutData(new GridData(SWT.FILL, SWT.FILL,
-								false, true));
-						populateMeshDataComponentSection(section, toolkit,
-								managedForm);
-
-						// Create a Section for the mesh view.
-						section = createDefaultSection(managedForm);
-						populateMeshViewSection(section, toolkit);
-						// The mesh view should grab all excess space.
-						section.setLayoutData(new GridData(SWT.FILL, SWT.FILL,
-								true, true));
-
-						return;
-					}
-				});
-			} catch (PartInitException e) {
-				e.printStackTrace();
-			}
-		}
-
-		return;
-	}
-
-	/**
-	 * Creates a default, titled, collapsible {@code Section} inside the managed
-	 * form.
-	 * 
-	 * @param managedForm
-	 *            The container for the new {@code Section}.
-	 * @return The new {@code Section}.
-	 */
-	private Section createDefaultSection(final IManagedForm managedForm) {
-		Composite parent = managedForm.getForm().getBody();
-		FormToolkit toolkit = managedForm.getToolkit();
-		int style = Section.DESCRIPTION | Section.TITLE_BAR | Section.TWISTIE
-				| Section.EXPANDED;
-		Section section = toolkit.createSection(parent, style);
-		section.addExpansionListener(new ExpansionAdapter() {
-			public void expansionStateChanged(ExpansionEvent e) {
-				// FIXME This may be causing NPEs....
-				managedForm.reflow(true);
-			}
-		});
-		return section;
-	}
-
-	/**
-	 * Creates the content used for the "Mesh" block's active data node (a
-	 * {@code DataComponent}).
-	 * 
-	 * @param section
-	 *            The {@code Section} that should contain the active data node.
-	 * @param toolkit
-	 *            The {@code FormToolkit} used to decorate widgets as necessary.
-	 * @param managedForm
-	 *            The managed form. This is required to create a
-	 *            {@link ICEDataComponentSectionPart}.
-	 */
-	private void populateMeshDataComponentSection(Section section,
-			FormToolkit toolkit, IManagedForm managedForm) {
-
-		// Find the "file" Entry among the "Mesh" block's parameters.
-		TreeComposite meshBlock = findMeshBlock();
-		DataComponent activeNode = (DataComponent) meshBlock
-				.getActiveDataNode();
-
-		// Create the content for the DataComponent's Section.
-		ICEDataComponentSectionPart activeNodeSectionPart = new ICEDataComponentSectionPart(
-				section, this, managedForm);
-		// Send the active data node to the DataComponentSectionPart.
-		activeNodeSectionPart.setDataComponent(activeNode);
-		activeNodeSectionPart.renderSection();
-
-		return;
-	}
-
-	/**
-	 * Creates the content used for the mesh view.
-	 * 
-	 * @param section
-	 *            The {@code Section} that should contain the mesh view.
-	 * @param toolkit
-	 *            The {@code FormToolkit} used to decorate widgets as necessary.
-	 */
-	private void populateMeshViewSection(Section section, FormToolkit toolkit) {
-		section.setText("Mesh");
-		section.setDescription("The current mesh configured for MOOSE input.");
-
-		// Create a container to hold a plot ToolBar and the mesh plot.
-		Composite container = toolkit.createComposite(section, SWT.NONE);
-		section.setClient(container);
-		container.setLayout(new GridLayout(1, false));
-
-		// Create a ToolBar using JFace utilities.
-		ToolBarManager toolBarManager = new ToolBarManager();
-		ToolBar toolBar = toolBarManager.createControl(container);
-		toolkit.adapt(toolBar);
-		toolBar.setLayoutData(new GridData(SWT.FILL, SWT.FILL, true, false));
-
-		// Create the parent Composite for the mesh plot.
-		meshPlotParent = toolkit.createComposite(container, SWT.BORDER);
-		meshPlotParent.setLayoutData(new GridData(SWT.FILL, SWT.FILL, true,
-				true));
-
-		// TODO Use the preferred visualization service.
-		// Try to get the VisItVizService.
-		IVizServiceFactory vizFactory = getVizServiceFactory();
-		if (vizFactory != null) {
-			vizService = (ParaViewVizService) vizFactory.get("ParaView");
-		}
-
-		// Either update the mesh plot or generate an error. Note that if the
-		// visualization service is not running, there is no way we will ever be
-		// able to generate a plot.
-		if (vizService != null) {
-			// We can attempt to draw a plot. Set the parent's layout to a
-			// FillLayout.
-			meshPlotParent.setLayout(new FillLayout());
-
-			try {
-				// Create the plot.
-				plot = (ParaViewPlot) vizService.createPlot(meshURI);
-//				// Add the plot's Actions to the ToolBar.
-//				for (IAction action : plot.getActions()) {
-//					toolBarManager.add(action);
-//				}
-				toolBarManager.update(true);
-				// TODO We're going to have to do some other things here to
-				// determine the plot type and category.
-				plot.draw("", "", meshPlotParent);
-				
-				// TODO Remove this test code below.
-				final Composite parent0 = new Composite(meshPlotParent, SWT.NONE);
-				Composite parent1 = new Composite(meshPlotParent, SWT.NONE);
-				Composite parent2 = new Composite(meshPlotParent, SWT.NONE);
-				parent0.setLayout(new FillLayout());
-				parent1.setLayout(new FillLayout());
-				parent2.setLayout(new FillLayout());
-				plot.draw("cat0", "type0", parent0);
-				plot.draw("cat1", "type1", parent1);
-				plot.draw("cat2", "type2", parent2);
-				Thread thread = new Thread() {
-					@Override
-					public void run() {
-						try {
-							Thread.sleep(4000);
-							plot.draw("cat1", "type1", parent0);
-						} catch (InterruptedException e) {
-							e.printStackTrace();
-						} catch (Exception e) {
-							e.printStackTrace();
-						}
-					}
-				};
-				thread.start();
-				// end of test code
-				
-			} catch (Exception e) {
-				System.err.println("MOOSEFormEditor error: "
-						+ "Error creating VisIt plot.");
-				e.printStackTrace();
-			}
-
-		} else {
-			// Create an error message to show in the mesh view.
-			String errorMessage = "There was a problem connecting to "
-					+ "ICE's available visualization services.";
-			// To get the image/text side-by-side, use a 2-column GridLayout.
-			meshPlotParent.setLayout(new GridLayout(2, false));
-			// Create the label with the error icon.
-			Label iconLabel = toolkit.createLabel(meshPlotParent, "");
-			iconLabel.setImage(Display.getCurrent().getSystemImage(
-					SWT.ICON_ERROR));
-			iconLabel.setLayoutData(new GridData(SWT.BEGINNING, SWT.BEGINNING,
-					false, false));
-			// Create the label with the text.
-			Label msgLabel = toolkit.createLabel(meshPlotParent, errorMessage);
-			msgLabel.setLayoutData(new GridData(SWT.BEGINNING, SWT.CENTER,
-					false, false));
-		}
-
-		// Set the client for the section according to SOP.
-		section.setClient(container);
-
-		return;
-	}
-
-	/**
-	 * Removes the Mesh View page if possible.
-	 */
-	public void removeMeshPage() {
-		// Dispose of any resources required for the mesh view.
-		if (meshPlotParent != null && !meshPlotParent.isDisposed()) {
-			meshPlotParent.dispose();
-			meshPlotParent = null;
-		}
-		// TODO Eventually, we should "release" the plot from the viz service.
-		plot = null;
-		vizService = null;
-
-		// Finally, remove the page itself.
-		removePageWithID(MESH_PAGE_ID);
-	}
-
-	/**
-=======
->>>>>>> deec4b7e
 	 * Removes the page with the specified ID.
 	 * 
 	 * @param id
